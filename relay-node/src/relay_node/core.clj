--- conflicted
+++ resolved
@@ -584,7 +584,6 @@
 
 (defn k-min-spanning-tree
   [graph k]
-<<<<<<< HEAD
   (->> (for [[src dst] (get-edges (uber/nodes graph))]
          (let [[mid diameter] (apply get-circle
                                      (map (partial node-location graph)
@@ -599,96 +598,6 @@
              minimum-spanning-tree)))
     (filter #(= k (count (uber/nodes %))))
     (apply min-key total-edge-weight)))
-=======
-  (let [ret {}]
-    (for [[src dst] (get-edges (uber/nodes graph))]
-      (let [[mid diameter] (get-circle src dst)
-            ret            {}]
-        (if (>= (points-in-circle graph mid diameter) k)
-          ;; `TODO` fill in the `,,,` sections.
-          (->> (minpot ,,,)
-            (minimum-spanning-tree ,,,)
-            (assoc ret [src dst])))))
-    (min-key ret ,,,,)))
-
-;;; IO Functions ;;;;;;;;;;;;;;;;;;;;;;;;;;;;;;;;;;;;;;;;;;;;;;;;;;;;;;;;;;;;;;;;;;;;;
-
-(defn tokenize
-  [s]
-  (str/split s #" +"))
-
-(defn parse-node
-  [node-line]
-  (let [[node & coords] (tokenize node-line)
-        [x y z]         (map edn/read-string coords)]
-    {:id (keyword node)
-     :x  x
-     :y  y
-     :z  z}))
-
-(defn parse-edge
-  [edge-line]
-  (let [[a b] (tokenize edge-line)]
-    [(keyword a)
-     (keyword b)]))
-
-(defn parse-graph
-  "Parses a graph from a string with: node lines with an id as well as x, y, and z coordinates separated by spaces; an empty separator line; edge lines with two node ids. Returns a map of with keys nodes, a map of node ids to :x, :y, and :z coordinates, and edges, a seq of 2-element sequences of node ids."
-  [graph-str]
-  (let [[nodes edges] (map str/split-lines
-                           (str/split graph-str #"\n\n"))
-        nodes         (reduce (fn [acc {:keys [id x y z]
-                                        :as   node}]
-                                (assoc acc
-                                       id
-                                       node))
-                              {}
-                              (map parse-node nodes))
-        edges         (map parse-edge edges)]
-    {:nodes nodes
-     :edges edges}))
-
-(defn make-init-forms
-  "Takes a map with keys nodes, a map of node ids to :x, :y, :z coords, and edges, a seq of 2-element sequences of node ids. Returns a seq of [src dst metadata] vectors which can be passed as arguments to uber/graph."
-  [{:keys [nodes edges]}]
-  (map (fn [[src dst]]
-         [src
-          dst
-          {:length (apply lp-distance
-                          (map #(get nodes %)
-                               [src dst]))}])
-       edges))
-
-(defn instantiate-graph
-  [edges]
-  (apply uber/graph edges))
-
-(defn read-graph
-  "Takes a `str` file location and returns the `uber/graph` specified by the file."
-  [location]
-  (-> location
-    slurp
-    parse-graph
-    make-init-forms
-    instantiate-graph))
-
-;;; Main ;;;;;;;;;;;;;;;;;;;;;;;;;;;;;;;;;;;;;;;;;;;;;;;;;;;;;;;;;;;;;;;;;;;;;;;;;;;;;
-
-(defn algorithm4
-  "Algorithm 4 from the paper. Takes an `uber/graph` and returns an `uber/graph`
-  representing a placement of relay nodes with the minimum number of connected
-  components."
-  [graph comm-range budget]
-  (let [graph (weight-tree graph comm-range)
-        mst   (atom (minimum-spanning-tree graph))]
-    (uber/pprint graph)
-    (while (> (total-edge-weight @mst)
-              budget)
-      (swap! mst
-             remove-edge
-             (max-edge-by @mst :weight)))
-    @mst))
->>>>>>> 90097795
 
 (defn test-alg4
   [num-nodes max-value comm-range budget]
