--- conflicted
+++ resolved
@@ -172,21 +172,13 @@
    (get (uber/attrs graph [(:src edge) (:dest edge)]) key)))
 
 (defn sorted-edges
-  "Given a graph, returns it edges sorted in increasing order."
-<<<<<<< HEAD
-  [graph metric]
-  (->> graph
-    (unidirectional-edges)
-    (sort #(compare (edge-value graph %1 :length) (edge-value graph %2 :length)))))
-=======
-
+  "Given a graph, returns it edges sorted in increasing order.")
   ([graph]
    (sorted-edges graph :length))
   ([graph metric]
    (->> graph
      (unidirectional-edges)
-     (sort #(compare (edge-value graph %1) (edge-value graph %2))))))
->>>>>>> 26fcc217
+     (sort #(compare (edge-value graph %1 metric) (edge-value graph %2 metric))))))
 
 (defn total-edge-weight
   ([g]
@@ -345,7 +337,6 @@
 (defn minimum-spanning-tree
   "Takes a `uber/graph` and returns an `uber/graph` that is its minimum spanning tree.
   Implementation of Kruskal's algorithm."
-<<<<<<< HEAD
   ([graph]
    (minimum-spanning-tree graph :weight))
   ([graph metric]
@@ -361,23 +352,7 @@
                             (uber/add-edges* acc [(edge-canonical-form graph edge)]))
                           acc))
                       empty-graph
-                      edges)))))
-=======
-  [graph]
-  (let [disj-set    (ds-from (uber/nodes graph))
-        edges       (sorted-edges graph :weight)
-        empty-graph (uber/remove-edges* graph (uber/edges graph))]
-    (ds-with disj-set
-             (reduce (fn [acc {:keys [src dest]
-                               :as   edge}]
-                       (if (not (ds-shared-root? src dest))
-                         (do
-                           (ds-union src dest)
-                           (uber/add-edges* acc [(edge-canonical-form graph edge)]))
-                         acc))
-                     empty-graph
-                     edges))))
->>>>>>> 26fcc217
+                      edges))))))
 
 (defn algorithm4
   "Algorithm 4 from the paper. Takes an `uber/graph` and returns an `uber/graph`
